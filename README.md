# lua-mdns

Multicast DNS (mDNS) service browser implemented in pure Lua. mDNS provides the ability to provide and find DNS names for local devices. For more information on mDNS and DNS Service discovery, see <http://www.dns-sd.org>.


## Installing

**Prerequisites**

* Lua 5.2 or later
* LuaSocket 2.1 or later (currently tested on 3.0rc1)

**Installation using LuaRocks package manager**

    $ luarocks make mdns-2.0-1.rockspec


## Example Usage

The code below queries all mDNS services available on the local network.

    local mdns = require('mdns')

    -- DNS service discovery (defaults: all services, 2 seconds timeout)
    local res = mdns.query()
    if (res) then
        for k,v in pairs(res) do
            -- output key name
            print(k)
<<<<<<< HEAD
            for k1,v1 in pairs(v) do
                -- output service descriptor fields
                print('  '..k1..': '..v1)
=======
            local function print_table(t, indent) 
                for k,v in pairs(t) do
                    -- output service descriptor fields
                    if (type(v) == 'table') then
                        print(string.rep('  ',indent)..k..':')
                        print_table(v, indent + 1)
                    else
                        print(string.rep('  ',indent)..k..': '..v)
                    end
                end
>>>>>>> 50982648
            end
            print_table(v, 1)
        end
    else
        print('no result')
    end

If called without parameters, `mdns.query` returns all available services after the default timeout of 2 seconds. Additional examples can be found in the `examples` subdirectory.


## Reference

The only exported function is _mdns.query_.


### mdns.query

**Usage**

    result = mdns.query([<service>, [<timeout>]])


**Parameters**

_mdns.query_ takes up to two parameters:

* **service**: mDNS service name (e.g. \_printers.\_tcp.local). The _.local_ suffix may be omitted. If this parameter is missing or if it evaluates to `nil`, _mdns.query_ queries all available mDNS services by using enumerating the *\_services.\_dns-sd.\_udp.local* service.

* **timeout**: Timeout in seconds waiting for mDNS responses. If this parameter is missing or if it evaluates to `nil`, _mdns.query_ uses the dafault timeout of 2 seconds.


**Return value**

If _mdns\.resolve_ succeeds, an associateve array of service descriptors is returned as a Lua table. Please note that the array may be empty if there is no mDNS service available on the local network. In case of error, the function either asserts, or it returns `nil`.

Service descriptors returned by _mdns.query_ may contain a combination of the following fields:

* **name**: mDNS service name (e.g. _HP Laserjet 4L @ server.example.com_)
* **service**: mDNS service type (e.g. _\_ipps.\_tcp.local_)
* **hostname**: hostname
* **port**: port number
* **ipv4**: IPv4 address
* **ipv6**: IPv6 address
* **text**: Table of text record(s)

_mdns\.resolve_ returns whatever information the mDNS daemons provide. The presence of certain fields doesn't imply that the system running _lua-mdns_ supports all features. For example, an IPv6 address may be returned even though the LuaSocket library installed on the system may not support IPv6. Resolving such potetial mismatches is beyond the scope of _lua-mdns_.


## License

_lua-mdns_ is released under the MIT license.


    Copyright (c) 2015 Frank Edelhaeuser

    Permission is hereby granted, free of charge, to any person obtaining a copy
    of this software and associated documentation files (the "Software"), to deal
    in the Software without restriction, including without limitation the rights
    to use, copy, modify, merge, publish, distribute, sublicense, and/or sell
    copies of the Software, and to permit persons to whom the Software is
    furnished to do so, subject to the following conditions:

    The above copyright notice and this permission notice shall be included in all
    copies or substantial portions of the Software.

    THE SOFTWARE IS PROVIDED "AS IS", WITHOUT WARRANTY OF ANY KIND, EXPRESS OR
    IMPLIED, INCLUDING BUT NOT LIMITED TO THE WARRANTIES OF MERCHANTABILITY,
    FITNESS FOR A PARTICULAR PURPOSE AND NONINFRINGEMENT. IN NO EVENT SHALL THE
    AUTHORS OR COPYRIGHT HOLDERS BE LIABLE FOR ANY CLAIM, DAMAGES OR OTHER
    LIABILITY, WHETHER IN AN ACTION OF CONTRACT, TORT OR OTHERWISE, ARISING FROM,
    OUT OF OR IN CONNECTION WITH THE SOFTWARE OR THE USE OR OTHER DEALINGS IN THE
    SOFTWARE.<|MERGE_RESOLUTION|>--- conflicted
+++ resolved
@@ -27,11 +27,6 @@
         for k,v in pairs(res) do
             -- output key name
             print(k)
-<<<<<<< HEAD
-            for k1,v1 in pairs(v) do
-                -- output service descriptor fields
-                print('  '..k1..': '..v1)
-=======
             local function print_table(t, indent) 
                 for k,v in pairs(t) do
                     -- output service descriptor fields
@@ -42,7 +37,6 @@
                         print(string.rep('  ',indent)..k..': '..v)
                     end
                 end
->>>>>>> 50982648
             end
             print_table(v, 1)
         end
